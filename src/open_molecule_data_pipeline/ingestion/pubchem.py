--- conflicted
+++ resolved
@@ -1,21 +1,10 @@
-<<<<<<< HEAD
 """PubChem ingestion connector implementation using manifest link files."""
-=======
-"""PubChem ingestion connector implementation using local index manifests."""
->>>>>>> d1295c87
 
 from __future__ import annotations
 
 from dataclasses import dataclass
-<<<<<<< HEAD
 from pathlib import Path
 from typing import Callable, Iterator, Mapping
-=======
-from html.parser import HTMLParser
-from pathlib import Path
-from typing import Callable, Iterator, Mapping
-from urllib.parse import urljoin
->>>>>>> d1295c87
 
 from pydantic import Field
 
@@ -33,7 +22,6 @@
 logger = get_logger(__name__)
 
 
-<<<<<<< HEAD
 @dataclass(frozen=True)
 class _PubChemEntry:
     filename: str
@@ -48,43 +36,11 @@
     link_file: Path = Field(
         description="Path to the newline-delimited list of PubChem SDF URLs."
     )
-=======
-class _IndexLinkParser(HTMLParser):
-    """Collect all hyperlinks from an HTML index page."""
-
-    def __init__(self) -> None:
-        super().__init__()
-        self._links: set[str] = set()
-
-    def handle_starttag(self, tag: str, attrs: list[tuple[str, str | None]]) -> None:
-        if tag.lower() != "a":
-            return
-        href = next((value for key, value in attrs if key.lower() == "href"), None)
-        if href:
-            self._links.add(href.strip())
-
-    def links(self) -> list[str]:
-        return sorted(self._links)
-
-
-@dataclass(frozen=True)
-class _PubChemEntry:
-    filename: str
-    url: str
-    checksum_url: str | None
-    checksum_algorithm: str | None
-
-
-class PubChemConfig(SourceConfig):
-    """Configuration for downloading PubChem SDF bundles via :command:`aria2c`."""
-
-    index_file: Path = Field(description="Path to the saved PubChem HTML index page.")
->>>>>>> d1295c87
+
     download_dir: Path | None = Field(
         default=None,
         description="Directory where PubChem archives and checksum files are stored.",
     )
-<<<<<<< HEAD
     checksum_suffix: str | None = Field(
         default=".md5",
         description=(
@@ -95,11 +51,6 @@
     checksum_algorithm: str | None = Field(
         default="md5",
         description="Checksum algorithm used when checksum files are downloaded.",
-=======
-    base_url: str | None = Field(
-        default=None,
-        description="Optional base URL used when links inside the index are relative.",
->>>>>>> d1295c87
     )
     identifier_tag: str = "PUBCHEM_COMPOUND_CID"
     smiles_tag: str = "PUBCHEM_OPENEYE_ISO_SMILES"
@@ -122,20 +73,14 @@
         self._download_dir = self._resolve_download_dir()
         self._aria2_downloader = aria2_downloader or download_with_aria2
         self._aria2_options = self._build_aria2_options()
-<<<<<<< HEAD
         self._entries = self._parse_link_file(config.link_file)
-=======
-        self._entries = self._parse_index(config.index_file)
->>>>>>> d1295c87
+
 
     def _resolve_download_dir(self) -> Path:
         if self.config.download_dir is not None:
             return self.config.download_dir
-<<<<<<< HEAD
         return self.config.link_file.resolve().parent
-=======
-        return self.config.index_file.resolve().parent
->>>>>>> d1295c87
+
 
     def _build_aria2_options(self) -> Aria2Options:
         options = self.config.aria2_options
@@ -146,7 +91,6 @@
         except TypeError as exc:  # pragma: no cover - validation guard
             raise ValueError("Invalid aria2 options supplied") from exc
 
-<<<<<<< HEAD
     def _parse_link_file(self, path: Path) -> list[_PubChemEntry]:
         if not path.exists():
             raise FileNotFoundError(f"PubChem link file not found: {path}")
@@ -179,70 +123,18 @@
                 _PubChemEntry(
                     filename=filename,
                     url=url,
-=======
-    def _parse_index(self, path: Path) -> list[_PubChemEntry]:
-        if not path.exists():
-            raise FileNotFoundError(f"PubChem index not found: {path}")
-
-        parser = _IndexLinkParser()
-        parser.feed(path.read_text(encoding="utf-8", errors="replace"))
-        parser.close()
-
-        sdf_links: dict[str, str] = {}
-        checksum_links: dict[str, tuple[str, str]] = {}
-
-        for raw_href in parser.links():
-            resolved = self._resolve_href(raw_href)
-            name = Path(raw_href).name or Path(resolved).name
-            if not name:
-                continue
-            if name.endswith(".md5"):
-                target = name[:-4]
-                checksum_links[target] = (resolved, "md5")
-            elif name.endswith((".sdf", ".sdf.gz")):
-                sdf_links[name] = resolved
-
-        entries: list[_PubChemEntry] = []
-        for filename in sorted(sdf_links):
-            checksum_url: str | None = None
-            checksum_alg: str | None = None
-            if filename in checksum_links:
-                checksum_url, checksum_alg = checksum_links[filename]
-            entries.append(
-                _PubChemEntry(
-                    filename=filename,
-                    url=sdf_links[filename],
->>>>>>> d1295c87
                     checksum_url=checksum_url,
                     checksum_algorithm=checksum_alg,
                 )
             )
 
         if not entries:
-<<<<<<< HEAD
             raise ValueError(f"No SDF URLs discovered in link file: {path}")
         return entries
 
     def _checksum_path(self, entry: _PubChemEntry) -> Path:
         suffix = self.config.checksum_suffix or ""
         return self._download_dir / f"{entry.filename}{suffix}"
-=======
-            raise ValueError(f"No SDF entries discovered in index: {path}")
-        return entries
-
-    def _resolve_href(self, href: str) -> str:
-        if href.startswith("http://") or href.startswith("https://"):
-            return href
-        if self.config.base_url is None:
-            raise ValueError(
-                "Index contains relative links but no base_url was configured: "
-                f"{href}"
-            )
-        return urljoin(self.config.base_url, href)
-
-    def _checksum_path(self, entry: _PubChemEntry) -> Path:
-        return self._download_dir / f"{entry.filename}.md5"
->>>>>>> d1295c87
 
     def _load_checksum(self, entry: _PubChemEntry) -> tuple[str, str] | None:
         if not entry.checksum_url or not entry.checksum_algorithm:
@@ -250,10 +142,6 @@
         checksum_path = self._checksum_path(entry)
         if not checksum_path.exists() or checksum_path.stat().st_size == 0:
             checksum_path.parent.mkdir(parents=True, exist_ok=True)
-<<<<<<< HEAD
-=======
-
->>>>>>> d1295c87
             self._aria2_downloader(
                 entry.checksum_url,
                 checksum_path,
@@ -269,10 +157,6 @@
     def _ensure_archive(self, entry: _PubChemEntry) -> Path:
         target = self._download_dir / entry.filename
         target.parent.mkdir(parents=True, exist_ok=True)
-<<<<<<< HEAD
-=======
-
->>>>>>> d1295c87
         checksum = self._load_checksum(entry)
         skip_existing = checksum is None
         kwargs: dict[str, object] = {"options": self._aria2_options, "skip_existing": skip_existing}
