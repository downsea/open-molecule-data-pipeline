"""PubChem ingestion connector implementation using local index manifests."""

from __future__ import annotations

from dataclasses import dataclass
from html.parser import HTMLParser
from pathlib import Path
from typing import Callable, Iterator, Mapping
from urllib.parse import urljoin

from pydantic import Field

from ..logging_utils import get_logger
from .aria2 import Aria2Options, download_with_aria2
from .common import (
    BaseConnector,
    CheckpointManager,
    IngestionPage,
    MoleculeRecord,
    SourceConfig,
)
from .sdf import iter_sdf_records

logger = get_logger(__name__)


class _IndexLinkParser(HTMLParser):
    """Collect all hyperlinks from an HTML index page."""

    def __init__(self) -> None:
        super().__init__()
        self._links: set[str] = set()

    def handle_starttag(self, tag: str, attrs: list[tuple[str, str | None]]) -> None:
        if tag.lower() != "a":
            return
        href = next((value for key, value in attrs if key.lower() == "href"), None)
        if href:
            self._links.add(href.strip())

    def links(self) -> list[str]:
        return sorted(self._links)


@dataclass(frozen=True)
class _PubChemEntry:
    filename: str
    url: str
    checksum_url: str | None
    checksum_algorithm: str | None


class PubChemConfig(SourceConfig):
    """Configuration for downloading PubChem SDF bundles via :command:`aria2c`."""

    index_file: Path = Field(description="Path to the saved PubChem HTML index page.")
    download_dir: Path | None = Field(
        default=None,
        description="Directory where PubChem archives and checksum files are stored.",
    )
    base_url: str | None = Field(
        default=None,
        description="Optional base URL used when links inside the index are relative.",
    )
    identifier_tag: str = "PUBCHEM_COMPOUND_CID"
    smiles_tag: str = "PUBCHEM_OPENEYE_ISO_SMILES"
    metadata_tags: list[str] = Field(default_factory=list)
    aria2_options: dict[str, str | int | float | bool] = Field(default_factory=dict)


class PubChemConnector(BaseConnector):
    """Connector that downloads and parses PubChem SDF archives."""

    config: PubChemConfig

    def __init__(
        self,
        config: PubChemConfig,
        checkpoint_manager: CheckpointManager,
        aria2_downloader: Callable[..., None] | None = None,
    ) -> None:
        super().__init__(config=config, checkpoint_manager=checkpoint_manager)
        self._download_dir = self._resolve_download_dir()
        self._aria2_downloader = aria2_downloader or download_with_aria2
        self._aria2_options = self._build_aria2_options()
        self._entries = self._parse_index(config.index_file)

    def _resolve_download_dir(self) -> Path:
        if self.config.download_dir is not None:
            return self.config.download_dir
        return self.config.index_file.resolve().parent

    def _build_aria2_options(self) -> Aria2Options:
        options = self.config.aria2_options
        if not options:
            return Aria2Options()
        try:
            return Aria2Options(**options)
        except TypeError as exc:  # pragma: no cover - validation guard
            raise ValueError("Invalid aria2 options supplied") from exc

    def _parse_index(self, path: Path) -> list[_PubChemEntry]:
        if not path.exists():
            raise FileNotFoundError(f"PubChem index not found: {path}")

        parser = _IndexLinkParser()
<<<<<<< HEAD
        parser.feed(path.read_text(encoding="utf-8", errors="replace"))
=======
        parser.feed(path.read_text())
>>>>>>> e3d2bb24
        parser.close()

        sdf_links: dict[str, str] = {}
        checksum_links: dict[str, tuple[str, str]] = {}

        for raw_href in parser.links():
            resolved = self._resolve_href(raw_href)
            name = Path(raw_href).name or Path(resolved).name
            if not name:
                continue
            if name.endswith(".md5"):
                target = name[:-4]
                checksum_links[target] = (resolved, "md5")
            elif name.endswith((".sdf", ".sdf.gz")):
                sdf_links[name] = resolved

        entries: list[_PubChemEntry] = []
        for filename in sorted(sdf_links):
            checksum_url: str | None = None
            checksum_alg: str | None = None
            if filename in checksum_links:
                checksum_url, checksum_alg = checksum_links[filename]
            entries.append(
                _PubChemEntry(
                    filename=filename,
                    url=sdf_links[filename],
                    checksum_url=checksum_url,
                    checksum_algorithm=checksum_alg,
                )
            )

        if not entries:
            raise ValueError(f"No SDF entries discovered in index: {path}")
        return entries

    def _resolve_href(self, href: str) -> str:
        if href.startswith("http://") or href.startswith("https://"):
            return href
        if self.config.base_url is None:
            raise ValueError(
                "Index contains relative links but no base_url was configured: "
                f"{href}"
            )
        return urljoin(self.config.base_url, href)

    def _checksum_path(self, entry: _PubChemEntry) -> Path:
        return self._download_dir / f"{entry.filename}.md5"

    def _load_checksum(self, entry: _PubChemEntry) -> tuple[str, str] | None:
        if not entry.checksum_url or not entry.checksum_algorithm:
            return None
        checksum_path = self._checksum_path(entry)
        if not checksum_path.exists() or checksum_path.stat().st_size == 0:
<<<<<<< HEAD
            checksum_path.parent.mkdir(parents=True, exist_ok=True)
=======
>>>>>>> e3d2bb24
            self._aria2_downloader(
                entry.checksum_url,
                checksum_path,
                options=self._aria2_options,
                skip_existing=False,
            )
        content = checksum_path.read_text(encoding="utf-8", errors="ignore").strip()
        if not content:
            raise ValueError(f"Checksum file is empty: {checksum_path}")
        value = content.split()[0]
        return (entry.checksum_algorithm, value)

    def _ensure_archive(self, entry: _PubChemEntry) -> Path:
        target = self._download_dir / entry.filename
<<<<<<< HEAD
        target.parent.mkdir(parents=True, exist_ok=True)
=======
>>>>>>> e3d2bb24
        checksum = self._load_checksum(entry)
        skip_existing = checksum is None
        kwargs: dict[str, object] = {"options": self._aria2_options, "skip_existing": skip_existing}
        if checksum:
            kwargs["checksum"] = checksum
        self._aria2_downloader(entry.url, target, **kwargs)
        return target

    def _build_record(self, properties: Mapping[str, str]) -> MoleculeRecord:
        identifier = properties.get(self.config.identifier_tag, "").strip()
        smiles = properties.get(self.config.smiles_tag, "").strip()
        metadata: dict[str, str] = {
            key: value
            for key, value in properties.items()
            if key not in {self.config.identifier_tag, self.config.smiles_tag}
        }
        if self.config.metadata_tags:
            metadata = {
                key: metadata[key]
                for key in self.config.metadata_tags
                if key in metadata
            }
        metadata = {key: value for key, value in metadata.items() if value}
        return MoleculeRecord(
            source=self.config.name,
            identifier=identifier,
            smiles=smiles,
            metadata=metadata,
        )

    def _iter_records(self, entry: _PubChemEntry) -> Iterator[MoleculeRecord]:
        archive = self._ensure_archive(entry)
        for properties in iter_sdf_records(archive):
            yield self._build_record(properties)

    def fetch_pages(self) -> Iterator[IngestionPage]:
        checkpoint = self._checkpoint_manager.load(self.config.name)
        if checkpoint and checkpoint.completed:
            logger.info("ingestion.skip", source=self.config.name, reason="completed")
            return

        start_file = 0
        start_offset = 0
        if checkpoint:
            start_file = int(checkpoint.cursor.get("file_index", 0))
            start_offset = int(checkpoint.cursor.get("record_offset", 0))

        batch: list[MoleculeRecord] = []
        entries = self._entries
        for file_index in range(start_file, len(entries)):
            entry = entries[file_index]
            record_offset = start_offset if file_index == start_file else 0
            processed = 0

            for record in self._iter_records(entry):
                if processed < record_offset:
                    processed += 1
                    continue
                batch.append(record)
                processed += 1
                if len(batch) >= self.config.batch_size:
                    next_cursor = {
                        "file_index": file_index,
                        "file_name": entry.filename,
                        "record_offset": processed,
                    }
                    yield IngestionPage(records=list(batch), next_cursor=next_cursor)
                    batch.clear()

            start_offset = 0

            if batch:
                next_cursor = (
                    {
                        "file_index": file_index + 1,
                        "file_name": entries[file_index + 1].filename
                        if file_index + 1 < len(entries)
                        else None,
                        "record_offset": 0,
                    }
                    if file_index + 1 < len(entries)
                    else None
                )
                yield IngestionPage(records=list(batch), next_cursor=next_cursor)
                batch.clear()

        if not entries:
            yield IngestionPage(records=[], next_cursor=None)

    def close(self) -> None:  # pragma: no cover - nothing to close
        return


__all__ = ["PubChemConfig", "PubChemConnector"]<|MERGE_RESOLUTION|>--- conflicted
+++ resolved
@@ -104,11 +104,7 @@
             raise FileNotFoundError(f"PubChem index not found: {path}")
 
         parser = _IndexLinkParser()
-<<<<<<< HEAD
         parser.feed(path.read_text(encoding="utf-8", errors="replace"))
-=======
-        parser.feed(path.read_text())
->>>>>>> e3d2bb24
         parser.close()
 
         sdf_links: dict[str, str] = {}
@@ -162,10 +158,8 @@
             return None
         checksum_path = self._checksum_path(entry)
         if not checksum_path.exists() or checksum_path.stat().st_size == 0:
-<<<<<<< HEAD
             checksum_path.parent.mkdir(parents=True, exist_ok=True)
-=======
->>>>>>> e3d2bb24
+
             self._aria2_downloader(
                 entry.checksum_url,
                 checksum_path,
@@ -180,10 +174,8 @@
 
     def _ensure_archive(self, entry: _PubChemEntry) -> Path:
         target = self._download_dir / entry.filename
-<<<<<<< HEAD
         target.parent.mkdir(parents=True, exist_ok=True)
-=======
->>>>>>> e3d2bb24
+
         checksum = self._load_checksum(entry)
         skip_existing = checksum is None
         kwargs: dict[str, object] = {"options": self._aria2_options, "skip_existing": skip_existing}
