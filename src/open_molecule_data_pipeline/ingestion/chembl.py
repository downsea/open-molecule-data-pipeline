--- conflicted
+++ resolved
@@ -79,11 +79,8 @@
             raise FileNotFoundError(f"ChEMBL link file not found: {path}")
 
         entries: list[_ChEMBLEntry] = []
-<<<<<<< HEAD
         for raw_line in path.read_text(encoding="utf-8", errors="replace").splitlines():
-=======
-        for raw_line in path.read_text().splitlines():
->>>>>>> e3d2bb24
+
             line = raw_line.strip()
             if not line or line.startswith("#"):
                 continue
